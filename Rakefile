
GEMS = %w(fastlane fastlane_core deliver snapshot frameit pem sigh produce cert gym pilot credentials_manager spaceship scan supply watchbuild)
RAILS = %w(boarding refresher enhancer)

#####################################################
# @!group Everything to be executed in the root folder containing all fastlane repos
#####################################################

desc 'Setup the fastlane development environment'
task :bootstrap do
  system('gem install bundler') unless system('which bundle')
  Rake::Task[:clone].invoke
  Rake::Task[:install].invoke

  box 'You are up and running'
end

desc 'Clones all the repositories. Use `bootstrap` if you want to clone + install all gems'
task :clone do
  (GEMS + RAILS).each do |repo|
    if File.directory? repo
      sh "cd #{repo} && git pull"
    else
      sh "git clone https://github.com/fastlane/#{repo}"
    end
  end
end

desc 'Run `bundle update` for all the gems.'
task :bundle do
  GEMS.each do |repo|
    sh "cd #{repo} && bundle update"
  end
end

desc 'Run `bundle update` and `rake install` for all the gems.'
task install: :bundle do
  GEMS.each do |repo|
    sh "cd #{repo} && rake install"
  end
end

desc 'Show the un-commited changes from all repos'
task :diff do
  (GEMS + RAILS).each do |repo|
    output = `cd #{repo} && git diff --stat` # not using `sh` as it gets you into its own view
    if (output || '').length > 0
      box repo
      puts output
    end
  end
end

desc 'Pulls the latest changes from all the gems repos'
task :pull do
  sh 'git pull' # the countdown repo itself

  (GEMS + RAILS).each do |repo|
    sh "cd #{repo} && git pull"
  end
end

desc 'Fetches the latest rubocop config from the fastlane main repo'
task :fetch_rubocop do
  fl_path = './fastlane/.rubocop_general.yml'
  fail 'Could not find rubocop configuration in fastlane repository' unless File.exist?(fl_path)
  rubocop_file = File.read(fl_path)

  GEMS.each do |repo|
    next if repo == 'fastlane' # we don't want to overwrite the main repo's config

    path = File.join(repo, '.rubocop_general.yml')
    if File.exist?(path)
      # we only want to store the file for repos we use rubocop in
      if File.read(path) != rubocop_file
        File.write(path, rubocop_file)
        puts "+ Updated rubocop file #{path}"
      else
        puts "- File #{path} unchanged"
      end
    end

    File.write(File.join(repo, '.hound.yml'), File.read('./fastlane/.hound.yml'))
    unless %w(gym fastlane_core).include?(repo) # some repos need Mac OS
      File.write(File.join(repo, '.travis.yml'), File.read('./fastlane/.travis.yml'))
    end
  end
end

task :test_all do
  GEMS.reverse_each do |repo|
    box "Testing #{repo}"
    sh "cd #{repo} && rspec && rubocop"
  end
end

desc 'Fetch the latest rubocop config and apply&test it for all gems'
task rubocop: :fetch_rubocop do
  GEMS.each do |repo|
    path = File.join(repo, '.rubocop_general.yml')
    if File.exist?(path)
      begin
        sh "cd #{repo} && rubocop"
      rescue
        box "Validation for #{repo} failed"
      end
    else
      box "No rubocop for #{repo}..."
    end
  end
end

desc 'Print out the # of unreleased commits'
task :unreleased do
  GEMS.each do |repo|
    Dir.chdir(repo) do
      `git pull --tags`

      last_tag = `git describe --abbrev=0 --tags`.strip
      output = `git log #{last_tag}..HEAD --oneline`.strip

      if output.length > 0
        box "#{repo}: #{output.split("\n").count} Commits"
        output.split("\n").each do |line|
          puts "\t" + line.split(' ', 1).last # we don't care about the commit ID
        end
        puts "\nhttps://github.com/fastlane/#{repo}/compare/#{last_tag}...master"
      end
    end
  end
end

desc 'git push all the things'
task :push do
  (GEMS + RAILS).each do |repo|
    box "Pushing #{repo}"
    sh "cd #{repo} && git push origin master"
  end
end

desc 'enable lol commits for all repos'
task :lolcommits do
  (['.'] + GEMS + RAILS).each do |repo|
    box "Enabling lol commits for #{repo}"
    sh "cd #{repo} && lolcommits --enable"

    # We need to patch it to work with El Capitan
    path = File.join(repo, '.git', 'hooks', 'post-commit')
    content = File.read(path)
    content.gsub!('lolcommits --capture', 'lolcommits --capture --delay 4')
    File.write(path, content)
  end
end

desc 'enable auto push for all repos'
task :autopush do
  (['.'] + GEMS + RAILS).each do |repo|
    box "Enabling auto push for #{repo}"

    path = File.join(repo, '.git', 'hooks', 'post-commit')
    content = File.read(path)
    next if content.include?('git push')
    content += "\ngit push"
    File.write(path, content)
  end
end

<<<<<<< HEAD
task :rubygems_admins do
  names = ["KrauseFx", "ohayon", "samrobbins", "hemal", "asfalcone", "mpirri", "mfurtak"]
  GEMS.each do |gem_name|
    names.each do |name|
      puts `gem owner #{gem_name} -a #{name}`
    end
=======
desc 'show repos with checked-out feature-branches'
task :features do
  (['.'] + GEMS + RAILS).each do |repo|
    branch = `cd #{repo} && git symbolic-ref HEAD 2>/dev/null | awk -F/ {'print $NF'}`
    puts "#{repo}\n  -> #{branch}" unless branch.include? 'master'
>>>>>>> e1c2a15c
  end
end

#####################################################
# @!group Helper Methods
#####################################################

def box(str)
  l = str.length + 4
  puts ''
  puts '=' * l
  puts '| ' + str + ' |'
  puts '=' * l
end<|MERGE_RESOLUTION|>--- conflicted
+++ resolved
@@ -165,20 +165,20 @@
   end
 end
 
-<<<<<<< HEAD
 task :rubygems_admins do
   names = ["KrauseFx", "ohayon", "samrobbins", "hemal", "asfalcone", "mpirri", "mfurtak"]
   GEMS.each do |gem_name|
     names.each do |name|
       puts `gem owner #{gem_name} -a #{name}`
     end
-=======
+  end
+end
+
 desc 'show repos with checked-out feature-branches'
 task :features do
   (['.'] + GEMS + RAILS).each do |repo|
     branch = `cd #{repo} && git symbolic-ref HEAD 2>/dev/null | awk -F/ {'print $NF'}`
-    puts "#{repo}\n  -> #{branch}" unless branch.include? 'master'
->>>>>>> e1c2a15c
+    puts "#{repo}\n  -> #{branch}" unless branch.include?('master')
   end
 end
 
