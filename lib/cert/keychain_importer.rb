--- conflicted
+++ resolved
@@ -4,15 +4,11 @@
       raise "Could not find file '#{path}'".red unless File.exist?(path)
       keychain = File.expand_path(Cert.config[:keychain_path]) || "#{Dir.home}/Library/Keychains/login.keychain"
 
-<<<<<<< HEAD
-      puts `security import '#{path}' -k '#{keychain}' -T /usr/bin/codesign`
-=======
       command = "security import #{path.shellescape} -k '#{keychain}'"
       command << " -T /usr/bin/codesign" # to not be asked for permission when running a tool like `gym`
       command << " -T /usr/bin/security"
       Helper.log.info command.yellow
       Helper.log.info `#{command}`
->>>>>>> 44ee515d
     end
   end
 end