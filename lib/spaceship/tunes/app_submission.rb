--- conflicted
+++ resolved
@@ -1,3 +1,4 @@
+
 module Spaceship
   module Tunes
     # Represents a submission for review of an iTunes Connect Application
@@ -39,13 +40,8 @@
 
       # @return (Boolean) Export Compliance - Available on French Store
       attr_accessor :export_compliance_available_on_french_store
-<<<<<<< HEAD
-      
+
       # @return (Not Yet Implemented) Export Compliance - CCAT File
-=======
-
-      # @return (@TODO) Export Compliance - CCAT File
->>>>>>> 1c583da3
       attr_accessor :export_compliance_ccat_file
 
       # @return (Boolean) Export Compliance - Contains proprietary cryptography
