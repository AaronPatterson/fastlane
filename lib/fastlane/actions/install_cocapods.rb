module Fastlane
  module Actions
<<<<<<< HEAD
    class CocoapodsAction
      
      def self.is_supported?(type)
        type == :ios
      end

=======
    class CocoapodsAction < Action
>>>>>>> 80a9d0a4
      def self.run(_params)
        Actions.sh('pod install')
      end

      def self.description
        "Runs `pod install` for the project"
      end
    end
  end
end<|MERGE_RESOLUTION|>--- conflicted
+++ resolved
@@ -1,15 +1,6 @@
 module Fastlane
   module Actions
-<<<<<<< HEAD
-    class CocoapodsAction
-      
-      def self.is_supported?(type)
-        type == :ios
-      end
-
-=======
     class CocoapodsAction < Action
->>>>>>> 80a9d0a4
       def self.run(_params)
         Actions.sh('pod install')
       end
