module Fastlane
  module Actions
    module SharedValues
      
    end

<<<<<<< HEAD
    class FastlaneVersionAction

      def self.is_supported?(type)
        true
      end

=======
    class FastlaneVersionAction < Action
>>>>>>> 80a9d0a4
      def self.run(params)
        defined_version = ((Gem::Version.new(params.first) if params.first) rescue nil)
        raise "Please pass minimum fastlane version as parameter to fastlane_version".red unless defined_version

        if Gem::Version.new(Fastlane::VERSION) < defined_version
          raise "The Fastfile requires a fastlane version of >= #{defined_version}. You are on #{Fastlane::VERSION}. Please update using `sudo gem update fastlane`.".red
        end

        Helper.log.info "fastlane version valid"
      end

      def self.step_text
        "Verifying required fastlane version"
      end

      def self.author
        "KrauseFx"
      end

      def self.description
        "Verifies the minimum fastlane version required"
      end
    end
  end
end<|MERGE_RESOLUTION|>--- conflicted
+++ resolved
@@ -4,16 +4,7 @@
       
     end
 
-<<<<<<< HEAD
-    class FastlaneVersionAction
-
-      def self.is_supported?(type)
-        true
-      end
-
-=======
     class FastlaneVersionAction < Action
->>>>>>> 80a9d0a4
       def self.run(params)
         defined_version = ((Gem::Version.new(params.first) if params.first) rescue nil)
         raise "Please pass minimum fastlane version as parameter to fastlane_version".red unless defined_version
