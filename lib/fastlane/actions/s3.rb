require 'erb'
require 'ostruct'
require 'shenzhen'

module Fastlane
  module Actions

    module SharedValues
      S3_IPA_OUTPUT_PATH = :S3_IPA_OUTPUT_PATH
      S3_DSYM_OUTPUT_PATH = :S3_DSYM_OUTPUT_PATH
      S3_PLIST_OUTPUT_PATH = :S3_PLIST_OUTPUT_PATH
      S3_HTML_OUTPUT_PATH = :S3_HTML_OUTPUT_PATH
    end

    # -f, --file FILE      .ipa file for the build 
    # -d, --dsym FILE      zipped .dsym package for the build 
    # -a, --access-key-id ACCESS_KEY_ID AWS Access Key ID 
    # -s, --secret-access-key SECRET_ACCESS_KEY AWS Secret Access Key 
    # -b, --bucket BUCKET  S3 bucket 
    # --[no-]create        Create bucket if it doesn't already exist 
    # -r, --region REGION  Optional AWS region (for bucket creation) 
    # --acl ACL            Uploaded object permissions e.g public_read (default), private, public_read_write, authenticated_read 
    # --source-dir SOURCE  Optional source directory e.g. ./build 
    # -P, --path PATH      S3 'path'. Values from Info.plist will be substituded for keys wrapped in {}  
    #              eg. "/path/to/folder/{CFBundleVersion}/" could be evaluated as "/path/to/folder/1.0.0/" 

    S3_ARGS_MAP = {
      ipa: '-f',
      dsym: '-d',
      access_key: '-a',
      secret_access_key: '-s',
      bucket: '-b',
      region: '-r',
      acl: '--acl',
      source: '--source-dir',
      path: '-P',
    }

<<<<<<< HEAD
    class S3Action

      def self.is_supported?(type)
        type == :ios
      end

=======
    class S3Action < Action
>>>>>>> 80a9d0a4
      def self.run(params)
        
        params[0] ||= {}
        unless params.first.is_a?Hash
          raise "Please pass the required information to the s3 action." 
        end

        # Other things that we need
        params = params.first

        params[:access_key] ||= ENV['S3_ACCESS_KEY'] || ENV['AWS_ACCESS_KEY_ID']
        params[:secret_access_key] ||= ENV['S3_SECRET_ACCESS_KEY'] || ENV['AWS_SECRET_ACCESS_KEY']
        params[:bucket] ||= ENV['S3_BUCKET'] || ENV['AWS_BUCKET_NAME']
        params[:region] ||= ENV['S3_REGION'] || ENV['AWS_REGION']
        params[:ipa] ||= Actions.lane_context[SharedValues::IPA_OUTPUT_PATH]
        params[:dsym] ||= Actions.lane_context[SharedValues::DSYM_OUTPUT_PATH]
        params[:path] ||= 'v{CFBundleShortVersionString}_b{CFBundleVersion}/'

        # Maps nice developer build parameters to Shenzhen args
        build_args = params_to_build_args(params)

        # Pulling parameters for other uses
        s3_subdomain = params[:region] ? "s3-#{params[:region]}" : "s3"
        s3_access_key = params[:access_key]
        s3_secret_access_key = params[:secret_access_key]
        s3_bucket = params[:bucket]
        ipa_file = params[:ipa]
        dsym_file = params[:dsym]
        s3_path = params[:path]

        raise "No S3 access key given, pass using `access_key: 'key'`".red unless s3_access_key.to_s.length > 0
        raise "No S3 secret access key given, pass using `secret_access_key: 'secret key'`".red unless s3_secret_access_key.to_s.length > 0
        raise "No S3 bucket given, pass using `bucket: 'bucket'`".red unless s3_bucket.to_s.length > 0
        raise "No IPA file path given, pass using `ipa: 'ipa path'`".red unless ipa_file.to_s.length > 0

        plist_template_path = params[:plist_template_path]
        html_template_path = params[:html_template_path]
        html_file_name = params[:html_file_name]

        if Helper.is_test?
          return build_args 
        end

        # Joins args into space delimited string
        build_args = build_args.join(' ')

        command = "ipa distribute:s3 #{build_args}"
        Helper.log.debug command
        Actions.sh command

        #####################################
        #
        # html and plist building
        #
        #####################################

        # Gets info used for the plist
        bundle_id, bundle_version, title = get_ipa_info( ipa_file )

        # Gets URL for IPA file
        url_part = expand_path_with_substitutions_from_ipa_plist( ipa_file, s3_path )
        ipa_file_name = File.basename(ipa_file)
        ipa_url = "https://#{s3_subdomain}.amazonaws.com/#{s3_bucket}/#{url_part}#{ipa_file_name}"
        dsym_url = "https://#{s3_subdomain}.amazonaws.com/#{s3_bucket}/#{url_part}#{dsym_file}" if dsym_file

        # Setting action and environment variables
        Actions.lane_context[SharedValues::S3_IPA_OUTPUT_PATH] = ipa_url
        ENV[SharedValues::S3_IPA_OUTPUT_PATH.to_s] = ipa_url

        if dsym_file
          Actions.lane_context[SharedValues::S3_DSYM_OUTPUT_PATH] = dsym_url
          ENV[SharedValues::S3_DSYM_OUTPUT_PATH.to_s] = dsym_url
        end

        # Creating plist and html names
        plist_file_name = "#{url_part}#{title}.plist"
        plist_url = "https://#{s3_subdomain}.amazonaws.com/#{s3_bucket}/#{plist_file_name}"

        html_file_name ||= "index.html"
        html_url = "https://#{s3_subdomain}.amazonaws.com/#{s3_bucket}/#{html_file_name}"

        # Creates plist from template
        plist_template_path ||= "#{Helper.gem_path('fastlane')}/lib/assets/s3_plist_template.erb"
        plist_template = File.read(plist_template_path)

        et = ErbalT.new({
          url: ipa_url,
          bundle_id: bundle_id,
          bundle_version: bundle_version,
          title: title
          })
        plist_render = et.render(plist_template)

        # Creates html from template
        html_template_path ||= "#{Helper.gem_path('fastlane')}/lib/assets/s3_html_template.erb"
        html_template = File.read(html_template_path)

        et = ErbalT.new({
          url: plist_url,
          bundle_id: bundle_id,
          bundle_version: bundle_version,
          title: title
          })
        html_render = et.render(html_template)

        #####################################
        #
        # html and plist uploading
        #
        #####################################

        upload_plist_and_html_to_s3(
          s3_access_key,
          s3_secret_access_key,
          s3_bucket,
          plist_file_name,
          plist_render,
          html_file_name,
          html_render
          )        

        return true

      end

      def self.params_to_build_args(params)
        # Remove nil value params unless :clean or :archive
        params = params.delete_if { |k, v| (k != :clean && k != :archive ) && v.nil? }

        # Maps nice developer param names to Shenzhen's `ipa build` arguments
        params.collect do |k,v|
          v ||= ''
          if args = S3_ARGS_MAP[k]
            value = (v.to_s.length > 0 ? "\"#{v}\"" : "")
            "#{S3_ARGS_MAP[k]} #{value}".strip
          end
        end.compact
      end

      def self.upload_plist_and_html_to_s3(s3_access_key, s3_secret_access_key, s3_bucket, plist_file_name, plist_render, html_file_name, html_render)
        require 'aws-sdk'
        s3_client = AWS::S3.new(
            access_key_id: s3_access_key,
            secret_access_key: s3_secret_access_key
        )
        bucket = s3_client.buckets[s3_bucket]

        plist_obj = bucket.objects.create(plist_file_name, plist_render.to_s, :acl => :public_read)
        html_obj = bucket.objects.create(html_file_name, html_render.to_s, :acl => :public_read)

        # Setting actionand environment variables
        Actions.lane_context[SharedValues::S3_PLIST_OUTPUT_PATH] = plist_obj.public_url.to_s
        ENV[SharedValues::S3_PLIST_OUTPUT_PATH.to_s] = plist_obj.public_url.to_s

        Actions.lane_context[SharedValues::S3_HTML_OUTPUT_PATH] = html_obj.public_url.to_s
        ENV[SharedValues::S3_HTML_OUTPUT_PATH.to_s] = html_obj.public_url.to_s

        Helper.log.info "Successfully uploaded ipa file to '#{html_obj.public_url.to_s}'".green
      end

      #
      # NOT a fan of this as this was taken straight from Shenzhen
      # https://github.com/nomad/shenzhen/blob/986792db5d4d16a80c865a2748ee96ba63644821/lib/shenzhen/plugins/s3.rb#L32
      # 
      # Need to find a way to not use this copied method
      #
      # AGAIN, I am not happy about this right now.
      # Using this for prototype reasons.
      #
      def self.expand_path_with_substitutions_from_ipa_plist(ipa, path)
        substitutions = path.scan(/\{CFBundle[^}]+\}/)
        return path if substitutions.empty?

        Dir.mktmpdir do |dir|
          system "unzip -q #{ipa} -d #{dir} 2> /dev/null"

          plist = Dir["#{dir}/**/*.app/Info.plist"].last

          substitutions.uniq.each do |substitution|
            key = substitution[1...-1]
            value = Shenzhen::PlistBuddy.print(plist, key)

            path.gsub!(Regexp.new(substitution), value) if value
          end
        end

        return path
      end

      def self.get_ipa_info(ipa_file)
        bundle_id, bundle_version, title = nil
        Dir.mktmpdir do |dir|

          system "unzip -q #{ipa_file} -d #{dir} 2> /dev/null"
          plist = Dir["#{dir}/**/*.app/Info.plist"].last

          bundle_id = Shenzhen::PlistBuddy.print(plist, 'CFBundleIdentifier')
          bundle_version = Shenzhen::PlistBuddy.print(plist, 'CFBundleShortVersionString')
          title = Shenzhen::PlistBuddy.print(plist, 'CFBundleName')

        end
        return bundle_id, bundle_version, title
      end

      def self.description
        "Generates a plist file and uploads all to AWS S3"
      end

      def self.available_options
        [
          ['access_key', 'AWS S3 Access Key', 'S3_ACCESS_KEY'],
          ['secret_access_key', 'AWS S3 Secret Key', 'S3_SECRET_ACCESS_KEY'],
          ['bucket', 'The bucket to store the ipa and plist in', 'S3_BUCKET'],
          ['region', 'The region of your S3 server', 'S3_REGION'],
          ['file', 'Path the ipa file to upload'],
          ['dsym', 'Path to your dsym file'],
          ['path', 'The path how it\'s used on S3']
          # TODO: there are more options
        ]
      end

      def self.output
        [
          ['S3_IPA_OUTPUT_PATH', 'Direct HTTP link to the uploaded ipa file'],
          ['S3_DSYM_OUTPUT_PATH', 'Direct HTTP link to the uploaded dsym file'],
          ['S3_PLIST_OUTPUT_PATH', 'Direct HTTP link to the uploaded plist file'],
          ['S3_HTML_OUTPUT_PATH', 'Direct HTTP link to the uploaded HTML file']
        ]
      end

      def self.author
        "joshdholtz"
      end
    end
  end
end

class ErbalT < OpenStruct
  def render(template)
    ERB.new(template).result(binding)
  end
end<|MERGE_RESOLUTION|>--- conflicted
+++ resolved
@@ -36,16 +36,7 @@
       path: '-P',
     }
 
-<<<<<<< HEAD
-    class S3Action
-
-      def self.is_supported?(type)
-        type == :ios
-      end
-
-=======
     class S3Action < Action
->>>>>>> 80a9d0a4
       def self.run(params)
         
         params[0] ||= {}
