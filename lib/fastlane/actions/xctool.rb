--- conflicted
+++ resolved
@@ -1,15 +1,6 @@
 module Fastlane
   module Actions
-<<<<<<< HEAD
-    class XctoolAction
-
-      def self.is_supported?(type)
-        type == :ios
-      end
-      
-=======
     class XctoolAction < Action
->>>>>>> 80a9d0a4
       def self.run(params)
         unless Helper.test?
           raise 'xctool not installed, please install using `brew install xctool`'.red if `which xctool`.length == 0
