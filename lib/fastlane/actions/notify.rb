module Fastlane
  module Actions
<<<<<<< HEAD
    class NotifyAction
      
      def self.is_supported?(type)
        true
      end

=======
    class NotifyAction < Action
>>>>>>> 80a9d0a4
      def self.run(params)
        require 'terminal-notifier'

        text = params.join(' ')
        TerminalNotifier.notify(text, title: 'fastlane')
      end

      def self.description
        "Shows a Mac OS X notification"
      end

      def author
        "champo"
      end
    end
  end
end<|MERGE_RESOLUTION|>--- conflicted
+++ resolved
@@ -1,15 +1,6 @@
 module Fastlane
   module Actions
-<<<<<<< HEAD
-    class NotifyAction
-      
-      def self.is_supported?(type)
-        true
-      end
-
-=======
     class NotifyAction < Action
->>>>>>> 80a9d0a4
       def self.run(params)
         require 'terminal-notifier'
 
