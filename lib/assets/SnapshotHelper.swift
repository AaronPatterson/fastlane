--- conflicted
+++ resolved
@@ -15,23 +15,16 @@
     Snapshot.setLanguage(app)
 }
 
-<<<<<<< HEAD
-func setLaunchArguments(app: XCUIApplication)
-{
+func setLaunchArguments(app: XCUIApplication) {
     Snapshot.setLaunchArguments(app)
 }
 
-func setupSnapshot(app: XCUIApplication)
-{
+func setupSnapshot(app: XCUIApplication) {
     setLanguage(app)
     setLaunchArguments(app)
 }
 
-func snapshot(name: String, waitForLoadingIndicator: Bool = false)
-{
-=======
 func snapshot(name: String, waitForLoadingIndicator: Bool = false) {
->>>>>>> e0814113
     Snapshot.snapshot(name, waitForLoadingIndicator: waitForLoadingIndicator)
 }
 
@@ -48,13 +41,12 @@
             print("Couldn't detect/set language...")
         }
     }
-
-    class func setLaunchArguments(app: XCUIApplication)
-    {
+    
+    class func setLaunchArguments(app: XCUIApplication) {
         let path = "/tmp/snapshot-launch_arguments.txt"
         
         app.launchArguments += ["-FASTLANE_SNAPSHOT", "1"]
-
+        
         do {
             let launchArguments = try NSString(contentsOfFile: path, encoding: NSUTF8StringEncoding) as String
             let regex = try NSRegularExpression(pattern: "(\\\".+?\\\"|\\S+)", options: [])
