--- conflicted
+++ resolved
@@ -592,7 +592,6 @@
 
 You can store the changelog in `./fastlane/changelog.txt` and it will automatically get loaded from there. This integration is useful if you support e.g. 10 languages and want to use the same "What's new"-text for all languages.
 
-<<<<<<< HEAD
 ### [GitHub Releases](https://github.com)
 
 This action creates a new release for your repository on GitHub and can also upload specified assets like `.ipa`s and `.app`s, binary files, changelogs etc. 
@@ -609,27 +608,23 @@
 )
 ```
 
-=======
 ### [artifactory](http://www.jfrog.com/artifactory/)
 
 This allows you to upload your ipa, or any other file you want, to artifactory.
 
 ```ruby
-# This example shows the minimum required configuration to upload an artifact 
-ENV['FL_ARTIFACTORY_ENDPOINT'] = 'https://artifactory.example.com/artifactory/'
-ENV['FL_ARTIFACTORY_USERNAME'] = 'username'
-ENV['FL_ARTIFACTORY_PASSWORD'] = 'password'
-
 artifactory(
+  username: "username",
+  password: "password",
+  endpoint: "https://artifactory.example.com/artifactory/",
   file: 'example.ipa',                                # File to upload
   repo: 'mobile_artifacts',                           # Artifactory repo
   repo_path: '/ios/appname/example-major.minor.ipa'   # Path to place the artifact including its filename
 )
 ```
 
-To get a list of all available parameters run ```fastlane action artifactory```
-
->>>>>>> 86e04e7c
+To get a list of all available parameters run `fastlane action artifactory`
+
 ## Modifying Project
 
 ### [increment_build_number](https://developer.apple.com/library/ios/qa/qa1827/_index.html)
