# Actions

There are lots of predefined `fastlane` actions you can use. If you have ideas for more, please [let me know](https://github.com/KrauseFx/fastlane/issues/new).

To get the most up-to-date information from the command line on your current verion you can also run:

```sh
fastlane actions: List all available fastlane actions
fastlane action [action_name]:
```

You can import another `Fastfile` by using the `import` action. This is useful if you have shared lanes across multiple apps and you want to store a `Fastfile` in a separate folder. The path must be relative to the `Fastfile` this is called from.

```ruby
import './path/to/other/Fastfile'
```

- [Building](#building)
- [Testing](#testing)
- [Deploying](#deploying)
- [Modifying Project](#modifying-project)
- [Developer Portal](#developer-portal)
- [Using git](#using-git)
- [Using mercurial](#using-mercurial)
- [Notifications](#notifications)
- [Misc](#misc)

## Building

### [Bundler](http://bundler.io/)

This will install your Gemfile by executing `bundle install`

```ruby
bundle_install
```

### [CocoaPods](http://cocoapods.org)

If you use [CocoaPods](http://cocoapods.org) you can use the `cocoapods` integration to run `pod install` before building your app.

```ruby
cocoapods # this will run pod install
```

### [Carthage](https://github.com/Carthage/Carthage)

This will execute `carthage bootstrap`

```ruby
carthage
```

More options are available:

```ruby
carthage(
  use_ssh: false,         # Use SSH for downloading GitHub repositories.
  use_submodules: false,  # Add dependencies as Git submodules.
  use_binaries: true,     # Check out dependency repositories even when prebuilt frameworks exist
  platform: "all"         # Define which platform to build for
)
```

### [gym](https://github.com/fastlane/gym)

`gym` builds and packages iOS apps for you. It takes care of all the heavy lifting and makes it super easy to generate a signed `ipa` file.

```ruby
gym(scheme: "MyApp", workspace: "MyApp.xcworkspace")
```

There are many more options available, you can use `gym --help` to get the latest list of available options.

```ruby
gym(
  workspace: "MyApp.xcworkspace",
  configuration: "Debug",
  scheme: "MyApp",
  silent: true,
  clean: true,
  output_directory: "path/to/dir", # Destination directory. Defaults to current directory.
  output_name: "my-app.ipa",       # specify the name of the .ipa file to generate (including file extension)
  sdk: "10.0"                     # use SDK as the name or path of the base SDK when building the project.
)
```

Use `gym --help` to get all available options.

The alternative to `gym` is [`ipa`](#ipa) which uses [shenzhen](https://github.com/nomad/shenzhen) under the hood.

### verify_xcode

Verifies that the Xcode installation is properly signed by Apple. This is relevant after recent [attacks targeting Xcode](http://researchcenter.paloaltonetworks.com/2015/09/novel-malware-xcodeghost-modifies-xcode-infects-apple-ios-apps-and-hits-app-store/).

Add this action to your `appstore` lane. Keep in mind this action might take several minutes to be completed.

```ruby
verify_xcode
```

### [snapshot](https://github.com/KrauseFx/snapshot)

```ruby
snapshot
```

Other options (`snapshot --help`)

```ruby
snapshot(
  skip_open_summary: true,
  clean: true
)
```

Take a look at the [prefilling data guide](https://github.com/KrauseFx/snapshot#prefilling) on the `snapshot` documentation.

### clear_derived_data

Clears the Xcode Derived Data at path `~/Library/Developer/Xcode/DerivedData`

```ruby
clear_derived_data
```

### ipa

Build your app right inside `fastlane` and the path to the resulting ipa is automatically available to all other actions.

You should check out the [code signing guide](https://github.com/KrauseFx/fastlane/blob/master/docs/CodeSigning.md).

```ruby
ipa(
  workspace: "MyApp.xcworkspace",
  configuration: "Debug",
  scheme: "MyApp",
  # (optionals)
  clean: true,                     # This means 'Do Clean'. Cleans project before building (the default if not specified).
  destination: "path/to/dir",      # Destination directory. Defaults to current directory.
  ipa: "my-app.ipa",               # specify the name of the .ipa file to generate (including file extension)
  xcargs: "MY_ADHOC=0",            # pass additional arguments to xcodebuild when building the app.
  embed: "my.mobileprovision",     # Sign .ipa file with .mobileprovision
  identity: "MyIdentity",          # Identity to be used along with --embed
  sdk: "10.0",                     # use SDK as the name or path of the base SDK when building the project.
  archive: true                    # this means 'Do Archive'. Archive project after building (the default if not specified).
)
```

The `ipa` action uses [shenzhen](https://github.com/nomad/shenzhen) under the hood.

The path to the `ipa` is automatically used by `Crashlytics`, `Hockey` and `DeployGate`.


**Important:**

To also use it in `deliver`, update your `Deliverfile` and remove all code in the `Building and Testing` section, in particular all `ipa` and `beta_ipa` blocks.

See how [Product Hunt](https://github.com/fastlane/examples/blob/master/ProductHunt/Fastfile) uses the `ipa` action.


### update_project_provisioning

You should check out the [code signing guide](https://github.com/KrauseFx/fastlane/blob/master/docs/CodeSigning.md) before using this action.

Updates your Xcode project to use a specific provisioning profile for code signing, so that you can properly build and sign the .ipa file using the [ipa](#ipa) action or a CI service.

Since you have to use different provisioning profiles for various targets (WatchKit, Extension, etc.) and configurations (Debug, Release) you can use the `target_filter` and `build_configuration` options:

```ruby
update_project_provisioning(
  xcodeproj: "Project.xcodeproj",
  profile: "./watch_app_store.mobileprovision", # optional if you use sigh
  target_filter: ".*WatchKit Extension.*", # matches name or type of a target
  build_configuration: "Release"
)
```

The `target_filter` and `build_configuration` options use standard regex, so if you want an exact match for a target, use `^MyTargetName$` to prevent a match for the `Pods - MyTargetName` target, for instance.

**[Example Usage at MindNode](https://github.com/fastlane/examples/blob/4fea7d2f16b095e09af409beb4da8a264be2301e/MindNode/Fastfile#L5-L47)**

### update_app_group_identifiers
Updates the App Group Identifiers in the given Entitlements file, so you can have app groups for the app store build and app groups for an enterprise build.

```ruby
update_app_group_identifiers(
	entitlements_file: '/path/to/entitlements_file.entitlements',
	app_group_identifiers: ['group.your.app.group.identifier'])
```

### [xcode_install](https://github.com/neonichu/xcode-install)

Makes sure a specific version of Xcode is installed. If that's not the case, it will automatically be downloaded by the [xcode_install](https://github.com/neonichu/xcode-install) gem. 

This will make sure to use the correct Xcode for later actions.

```ruby
xcode_install(version: "7.1")
```

### [xcode_select](https://developer.apple.com/library/mac/documentation/Darwin/Reference/ManPages/man1/xcode-select.1.html)
Use this command if you are supporting multiple versions of Xcode

```ruby
xcode_select "/Applications/Xcode6.1.app"
```

### [resign](https://github.com/krausefx/sigh#resign)
This will resign an ipa with another signing identity and provisioning profile.

If you have used the `ipa` and `sigh` actions, then this action automatically gets the `ipa` and `provisioning_profile` values respectively from those actions and you don't need to manually set them (although you can always override them).

```ruby
resign(
  ipa: 'path/to/ipa', # can omit if using the `ipa` action
  signing_identity: 'iPhone Distribution: Luka Mirosevic (0123456789)',
  provisioning_profile: 'path/to/profile', # can omit if using the `sigh` action
)
```

### `create_keychain`

Create a new keychain, which can then be used to import certificates.

```ruby
create_keychain(
  name: "KeychainName",
  default_keychain: true,
  unlock: true,
  timeout: 3600,
  lock_when_sleeps: true
)
```

### `unlock_keychain`

Unlock an existing keychain and add it to the keychain search list.

```ruby
unlock_keychain(
  path: "/path/to/KeychainName.keychain",
  password: "mysecret"
)
```

If the keychain file is located in the standard location `~/Library/Keychains`, then it is sufficient to provide the keychain file name, or file name with its suffix.

```ruby
unlock_keychain(
  path: "KeychainName",
  password: "mysecret"
)
```

### `delete_keychain`

Delete a keychain, can be used after creating one with `create_keychain`.

```ruby
delete_keychain(name: "KeychainName")
```

### `import_certificate`

Import certificates into the current default keychain. Use `create_keychain` to create a new keychain.

```ruby
import_certificate certificate_path: "certs/AppleWWDRCA.cer"
import_certificate certificate_path: "certs/dist.p12", certificate_password: ENV['CERT_PASSWORD']
```

### [xcodebuild](https://developer.apple.com/library/mac/documentation/Darwin/Reference/ManPages/man1/xcodebuild.1.html)
Enables the use of the `xcodebuild` tool within fastlane to perform xcode tasks
such as; archive, build, clean, test, export & more.

You should check out the [code signing guide](https://github.com/KrauseFx/fastlane/blob/master/docs/CodeSigning.md).

```ruby
# Create an archive. (./build-dir/MyApp.xcarchive)
xcodebuild(
  archive: true,
  archive_path: './build-dir/MyApp.xcarchive',
  scheme: 'MyApp',
  workspace: 'MyApp.xcworkspace'
)
```

`build_settings` are variables which are exposed inside the build process as ENV variables, and can be used to override project settings, or dynamically set values inside a Plist.

`output_style` sets the output format of the console output. Supported options are: 1) `:standard`, this is the default and will output pretty colored UTF8, and 2) `:basic`, which will output monochrome ASCII, useful for a CI environment like TeamCity that doesn't support color/UTF8.

```ruby
xcodebuild(
  workspace: "...",
  scheme: "...",
  build_settings: {
    "CODE_SIGN_IDENTITY" => "iPhone Developer: ...",
    "PROVISIONING_PROFILE" => "...",
    "JOBS" => 16
  },
  output_style: :basic
)
```

To keep your Fastfile lightweight, there are also alias actions available for
the most common `xcodebuild` operations: `xcarchive`, `xcbuild`, `xcclean`, `xctest` & `xcexport`.

Environment variables may be added to a .env file in place of some parameters:

```
XCODE_PROJECT="./MyApp.xcodeproj"
XCODE_WORKSPACE="./MyApp.xcworkspace"
XCODE_SCHEME="MyApp"
XCODE_BUILD_PATH="./build"
```

More usage examples (assumes the above .env setup is being used):
```ruby
  # Clean the project
  xcclean

  # Build the project
  xcbuild

  # Run tests in given simulator
  xctest(
    destination: "name=iPhone 5s,OS=8.1"
  )

  # Create an archive (./build-dir/MyApp.xcarchive)
  xcarchive

  # Export a signed binary (./build-dir/MyApp.ipa)
  xcexport
```

See how [Wikipedia](https://github.com/fastlane/examples/blob/master/Wikipedia/Fastfile) uses the `xctest` action to test their app.

### copy_artifacts
This action copies artifacs to a target directory. It's useful if you have a CI that will pick up these artifacts and attach them to the build. Useful e.g. for storing your `.ipa`s, `.dSYM.zip`s, `.mobileprovision`s, `.cert`s

Make sure your target_path is gitignored, and if you use `reset_git_repo`, make sure the artifacts are added to the exclude list

Example in conjunction with reset_git_repo
```ruby
# Move our artifacts to a safe location so TeamCity can pick them up
copy_artifacts(
  target_path: 'artifacts',
  artifacts: ['*.cer', '*.mobileprovision', '*.ipa', '*.dSYM.zip']
)

# Reset the git repo to a clean state, but leave our artifacts in place
reset_git_repo(
  exclude: 'artifacts'
)
```

### clean_build_artifacts
This action deletes the files that get created in your repo as a result of running the `ipa` and `sigh` commands. It doesn't delete the `fastlane/report.xml` though, this is probably more suited for the .gitignore.

Useful if you quickly want to send out a test build by dropping down to the command line and typing something like `fastlane beta`, without leaving your repo in a messy state afterwards.

```ruby
clean_build_artifacts
```

See how [Artsy](https://github.com/fastlane/examples/blob/master/Artsy/eidolon/Fastfile) cleans their build artifacts after building and distributing their app.

### [frameit](https://github.com/KrauseFx/frameit)
By default, the device color will be black
```ruby
frameit
```

To use white (sorry, silver) device frames
```ruby
frameit :silver
```

See how [MindNode](https://github.com/fastlane/examples/blob/master/MindNode/Fastfile) uses `frameit` to not only frame the screenshots, but also add a title and a background around the screenshots. More information available in their [Fastfile](https://github.com/fastlane/examples/blob/master/MindNode/Fastfile) and the [screenshots folder](https://github.com/fastlane/examples/tree/master/MindNode/screenshots) ([Framefile.json](https://github.com/fastlane/examples/blob/master/MindNode/screenshots/Framefile.json))

### dsym_zip

Create a zipped dSYM file from your `.xcarchive`, useful if you use the `xcodebuild` action in combination with `crashlytics` or `hockey`.

```ruby
dsym_zip
```

You can manually specify the path to the xcarchive (not needed if you use `xcodebuild`/`xcarchive` to build your archive):

```ruby
dsym_zip(
  archive_path: 'MyApp.xcarchive'
)
```

### splunkmint

Uploads dSYM.zip file to [Splunk MINT](https://mint.splunk.com) for crash symbolication.

```ruby
splunkmint(
	dsym: "My.app.dSYM.zip", 
	api_key: "43564d3a",
	api_token: "e05456234c4869fb7e0b61"
)
```

If you use `gym` the `dsym` parameter is optional.

### recreate_schemes

Recreate shared Xcode project schemes if the `Shared` checkbox was not enabled.

```ruby
recreate_schemes(
  project: './path/to/MyApp.xcodeproj'
)
```

## Testing

### [scan](https://github.com/KrauseFx/scan)

`scan` makes it super easy to run tests of your iOS and Mac applications

```ruby
scan
```

You can define all options that are available in `scan --help`

```ruby
scan(
  workspace: "App.xcworkspace",
  scheme: "MyTests",
  clean: false
)
```

### xctest

Use the `xctest` command to run unit tests.

When running tests, coverage reports can be generated via [xcpretty](https://github.com/supermarin/xcpretty) reporters:
```ruby
  # Run tests in given simulator
  xctest(
    destination: "name=iPhone 5s,OS=8.1",
    destination_timeout: 120, # increase device/simulator timeout, usually used on slow CI boxes
    reports: [{
      report: 'html',
      output: './build-dir/test-report.html',  # will use XCODE_BUILD_PATH/report, if output is not provided
      screenshots: 1
    },
    {
      report: 'junit',
      output: './build-dir/test-report.xml'
    }]
  )
```

### [xctool](https://github.com/facebook/xctool)

You can run any `xctool` action. This will require having [xctool](https://github.com/facebook/xctool) installed through [homebrew](http://brew.sh/).

```ruby
xctool :test
```

It is recommended to have the `xctool` configuration stored in a [`.xctool-args`](https://github.com/facebook/xctool#configuration-xctool-args) file.

If you prefer to have the build configuration stored in the `Fastfile`:

```ruby
xctool :test, [
      "--workspace", "'AwesomeApp.xcworkspace'",
      "--scheme", "'Schema Name'",
      "--configuration", "Debug",
      "--sdk", "iphonesimulator",
      "--arch", "i386"
    ].join(" ")
```

### [slather](https://github.com/venmo/slather)

> Generate test coverage reports for Xcode projects & hook it into CI.

```ruby
slather(
  build_directory: 'foo',
  input_format: 'bah',
  scheme: 'Foo',
  proj: 'foo.xcodeproj'
)
```

### [gcovr](http://gcovr.com/)
Generate summarized code coverage reports.

```ruby
gcovr(
  html: true,
  html_details: true,
  output: "./code-coverage/report.html"
)
```

### [lcov](http://ltp.sourceforge.net/coverage/lcov.php)
Generate code coverage reports based on lcov.

```ruby
lcov(
  project_name: "yourProjectName",
  scheme: "yourScheme",
  output_dir: "cov_reports" # This value is optional. Default is coverage_reports
)
```

### [OCLint](http://oclint.org)
Run the static analyzer tool [OCLint](http://oclint.org) for your project. You need to have a `compile_commands.json` file in your `fastlane` directory or pass a path to your file.

```
oclint(
  compile_commands: 'commands.json', # The json compilation database, use xctool reporter 'json-compilation-database'
  select_reqex: /ViewController.m/,  # Select all files matching this reqex
  report_type: 'pmd',                # The type of the report (default: html)
  max_priority_1: 10,                # The max allowed number of priority 1 violations
  max_priority_2: 100,               # The max allowed number of priority 2 violations
  max_priority_3: 1000,              # The max allowed number of priority 3 violations
  rc: 'LONG_LINE=200'                # Override the default behavior of rules
)  
```

### `ensure_no_debug_code`

You don't want any debug code to slip into production. You can use the `ensure_no_debug_code` action to make sure no debug code is in your code base before deploying it:

```ruby
ensure_no_debug_code(text: "// TODO")
```

```ruby
ensure_no_debug_code(text: "NSLog",
                     path: "./lib",
                extension: "m")
```

## Deploying

### [pilot](https://github.com/fastlane/pilot)

```ruby
pilot(username: "felix@krausefx.com",
      app_identifier: "com.krausefx.app")
```

More information about the available options `fastlane action pilot` and a more detailed description on the [pilot project page](https://github.com/fastlane/pilot).

### [deliver](https://github.com/KrauseFx/deliver)
```ruby
deliver
```

To upload a new build to TestFlight use `pilot` instead.

If you don't want a PDF report for App Store builds, append ```:force``` to the command. This is useful when running ```fastlane``` on your Continuous Integration server: `deliver(force: true)`

Other options

```ruby
deliver(
  force: true, # Set to true to skip PDF verification
  email: "itunes@connect.com" # different Apple ID than the dev portal
)
```

See how [Product Hunt](https://github.com/fastlane/examples/blob/master/ProductHunt/Fastfile) automated the building and distributing of a beta version over TestFlight in their [Fastfile](https://github.com/fastlane/examples/blob/master/ProductHunt/Fastfile).

**Note:** There is an action named `appstore` which is a convenince alias to `deliver`.

### TestFlight

To upload a new binary to Apple TestFlight use the `testflight` action:

```ruby
testflight
```

This will use [deliver](https://github.com/KrauseFx/deliver) under the hood.

Additionally you can skip the submission of the new binary to the testers to only upload the build:

```ruby
testflight(skip_deploy: true)
```

### [HockeyApp](http://hockeyapp.net)
```ruby
hockey(
  api_token: '...',
  ipa: './app.ipa',
  notes: "Changelog"
)
```

Symbols will also be uploaded automatically if a `app.dSYM.zip` file is found next to `app.ipa`. In case it is located in a different place you can specify the path explicitly in `:dsym` parameter.

More information about the available options can be found in the [HockeyApp Docs](http://support.hockeyapp.net/kb/api/api-versions#upload-version).

See how [Artsy](https://github.com/fastlane/examples/blob/master/Artsy/eidolon/Fastfile) distributes new builds via Hockey in their [Fastfile](https://github.com/fastlane/examples/blob/master/Artsy/eidolon/Fastfile).

### [Crashlytics Beta](http://try.crashlytics.com/beta/)
```ruby
crashlytics(
  crashlytics_path: './Crashlytics.framework', # path to your 'Crashlytics.framework'
  api_token: '...',
  build_secret: '...',
  ipa_path: './app.ipa'
)
```
Additionally you can specify `notes`, `emails`, `groups` and `notifications`.

The following environment variables may be used in place of parameters: `CRASHLYTICS_API_TOKEN`, `CRASHLYTICS_BUILD_SECRET`, and `CRASHLYTICS_FRAMEWORK_PATH`.

### AWS S3 Distribution

Upload a new build to Amazon S3 to distribute the build to beta testers. Works for both Ad Hoc and Enterprise signed applications. This step will generate the necessary HTML, plist, and version files for you.

Add the `s3` action after the `ipa` step:

```ruby
s3
```

You can also customize a lot of options:
```ruby
s3(
  # All of these are used to make Shenzhen's `ipa distribute:s3` command
  access_key: ENV['S3_ACCESS_KEY'],               # Required from user.
  secret_access_key: ENV['S3_SECRET_ACCESS_KEY'], # Required from user.
  bucket: ENV['S3_BUCKET'],                       # Required from user.
  ipa: 'AppName.ipa',                             # Optional is you use `ipa` to build
  dsym: 'AppName.app.dSYM.zip',                   # Optional is you use `ipa` to build
  path: 'v{CFBundleShortVersionString}_b{CFBundleVersion}/', # This is actually the default.
  upload_metadata: true,                          # Upload version.json, plist and HTML. Set to false to skip uploading of these files.
  version_file_name: 'app_version.json',          # Name of the file to upload to S3. Defaults to 'version.json'
  version_template_path: 'path/to/erb'            # Path to an ERB to configure the structure of the version JSON file
)
```

It is recommended to **not** store the AWS access keys in the `Fastfile`.

The uploaded `version.json` file provides an easy way for apps to poll if a new update is available. The JSON looks like:

```json
{
    "latestVersion": "<%= full_version %>",
    "updateUrl": "itms-services://?action=download-manifest&url=<%= url %>"
}
```

### [DeployGate](https://deploygate.com/)

You can retrieve your username and API token on [your settings page](https://deploygate.com/settings).

```ruby
deploygate(
  api_token: '...',
  user: 'target username or organization name',
  ipa: './ipa_file.ipa',
  message: "Build #{lane_context[SharedValues::BUILD_NUMBER]}",
)
```

If you put `deploygate` after `ipa` action, you don't have to specify IPA file path, as it is extracted from the lane context automatically.

More information about the available options can be found in the [DeployGate Push API document](https://deploygate.com/docs/api).

### [Xcode Server](https://www.apple.com/uk/support/osxserver/xcodeserver/)

This action retrieves integration assets (`.xcarchive`, logs etc) from your Xcode Server instance over HTTPS.

```ruby
xcode_server_get_assets(
    host: '10.99.0.59', # Specify Xcode Server's Host or IP Address
    bot_name: 'release-1.3.4' # Specify the particular Bot
  )
```

This allows you to use Xcode Server for building and testing, which can be useful when your build takes a long time and requires connected iOS devices for testing. This action only requires you specify the `host` and the `bot_name` and it will go and download, unzip and return a path to the downloaded folder. Then you can export an IPA from the archive and upload it with `deliver`.

Run `fastlane action xcode_server_get_assets` for the full list of options.

### set_changelog

To easily set the changelog of an app on iTunes Connect for all languages

```ruby
set_changelog(app_identifier: "com.krausefx.app", version: "1.0", changelog: "All Languages")
```

You can store the changelog in `./fastlane/changelog.txt` and it will automatically get loaded from there. This integration is useful if you support e.g. 10 languages and want to use the same "What's new"-text for all languages.

### [GitHub Releases](https://github.com)

This action creates a new release for your repository on GitHub and can also upload specified assets like `.ipa`s and `.app`s, binary files, changelogs etc. 

```ruby
github_release = set_github_release(
  repository_name: "krausefx/fastlane",
  api_token: ENV['GITHUB_TOKEN'],
  name: "Super New actions",
  tag_name: "v1.22.0",
  description: File.read("changelog"),
  commitish: "master",
  upload_assets: ["example_integration.ipa", "./pkg/built.gem"]
)
```

### [artifactory](http://www.jfrog.com/artifactory/)

This allows you to upload your ipa, or any other file you want, to artifactory.

```ruby
artifactory(
  username: "username",
  password: "password",
  endpoint: "https://artifactory.example.com/artifactory/",
  file: 'example.ipa',                                # File to upload
  repo: 'mobile_artifacts',                           # Artifactory repo
  repo_path: '/ios/appname/example-major.minor.ipa'   # Path to place the artifact including its filename
)
```

To get a list of all available parameters run `fastlane action artifactory`

### [nexus_upload](http://www.sonatype.com/nexus/)

Upload your ipa, or any other file you want, to Sonatype Nexus platform.

```ruby
nexus_upload(
  file: "/path/to/file.ipa", 
  repo_id: "artefacts", 
  repo_group_id: "com.fastlane", 
  repo_project_name: "ipa",
  repo_project_version: "1.13",
  endpoint: "http://localhost:8081",
  username: "admin",
  password: "admin123"
)
```

### [Appetize.io](https://appetize.io/)

Upload your zipped app to Appetize.io

```ruby
appetize(
  api_token: 'yourapitoken',
  url: 'https://example.com/your/zipped/app.zip',
  private_key: 'yourprivatekey'
)
```

<<<<<<< HEAD
### [Tryouts.io](https://tryouts.io/)

Upload your Android or iOS build to [Tryouts.io](https://tryouts.io/)

```ruby
tryouts(
  api_token: "...",
  app_identifier: "application-hash",
  build_file: "test.ipa",
)
```

Additionally you can specify `status`, `notify` and `notes_path` or `notes`.

For more information about the available options, check out `fastlane action tryouts` or head over to [Tryouts Documentation](http://tryouts.readthedocs.org/en/latest/releases.html#create-release) for our complete API docs.

=======
### [appaloosa](https://www.appaloosa-store.com)
​
Upload your ipa or apk to your private store on Appaloosa.
​
Add the `appaloosa` action after the `ipa` step or use it with your existing `apk`.
​
You can add some options:
```ruby
appaloosa(
  binary: '/path/to/binary.ipa', # path tor your IPA or APK
  store_id: 'your_store_id', # you'll be asked for your email if you are not already registered 
  api_token: 'your_api_key', # only if already registered
  group_ids: '112, 232, 387', # User group_ids visibility, if it's not specified we 'll publish the app for all users in your store'
  # screenshots: after snapshot step:
  locale: 'en-US', # When multiple values are specified in the Snapfile, we default to 'en-US'.
  device: 'iPhone6', # By default, the screenshots from the last device will be used.
  # or you can specify your own screenshots folder :
  screenshots: '/path/to_your/screenshots' # path to the screenshots folder of your choice
  )
```

>>>>>>> a9ccffde
## Modifying Project

### [increment_build_number](https://developer.apple.com/library/ios/qa/qa1827/_index.html)
This method will increment the **build number**, not the app version. Usually this is just an auto incremented number. You first have to [set up your Xcode project](https://developer.apple.com/library/ios/qa/qa1827/_index.html), if you haven't done it already.

```ruby
increment_build_number # automatically increment by one
increment_build_number(
  build_number: '75' # set a specific number
)

increment_build_number(
  build_number: 75, # specify specific build number (optional, omitting it increments by one)
  xcodeproj: './path/to/MyApp.xcodeproj' # (optional, you must specify the path to your main Xcode project if it is not in the project root directory)
)
```

See how [Wikpedia](https://github.com/fastlane/examples/blob/master/Wikipedia/Fastfile) uses the `increment_build_number` action.

You can also only receive the build number without modifying it

```ruby
version = get_build_number(xcodeproj: "Project.xcodeproj")
```

### [increment_version_number](https://developer.apple.com/library/ios/qa/qa1827/_index.html)
This action will increment the **version number**. You first have to [set up your Xcode project](https://developer.apple.com/library/ios/qa/qa1827/_index.html), if you haven't done it already.

```ruby
increment_version_number # Automatically increment patch version number.
increment_version_number(
  bump_type: "patch" # Automatically increment patch version number
)
increment_version_number(
  bump_type: "minor" # Automatically increment minor version number
)
increment_version_number(
  bump_type: "major" # Automatically increment major version number
)
increment_version_number(
  version_number: '2.1.1' # Set a specific version number
)

increment_version_number(
  version_number: '2.1.1',                # specify specific version number (optional, omitting it increments patch version number)
  xcodeproj: './path/to/MyApp.xcodeproj'  # (optional, you must specify the path to your main Xcode project if it is not in the project root directory)
)
```

See how [Wikpedia](https://github.com/fastlane/examples/blob/master/Wikipedia/Fastfile) uses the `increment_version_number` action.

You can also only receive the version number without modifying it

```ruby
version = get_version_number(xcodeproj: "Project.xcodeproj")
```

### set_build_number_repository
```ruby
set_build_number_repository
```

This action will set the **build number** according to what the SCM HEAD reports.
Currently supported SCMs are svn (uses root revision), git-svn (uses svn revision) and git (uses short hash).

There are no options currently available for this action.

## update_info_plist

This action allows you to modify your `Info.plist` file before building. This may be useful if you want a separate build for alpha, beta or nightly builds, but don't want a separate target.

```ruby
# update app identifier string
update_info_plist(
  plist_path: "path/to/Info.plist",
  app_identifier: "com.example.newappidentifier"
)

# Change the Display Name of your app
update_info_plist(
  plist_path: "path/to/Info.plist",
  display_name: "MyApp-Beta"
)

# Target a specific `xcodeproj` rather than finding the first available one
update_info_plist(
  xcodeproj: "path/to/Example.proj",
  plist_path: "path/to/Info.plist",
  display_name: "MyApp-Beta"
)
```

## update_url_schemes

This action allows you to update the URL schemes of the app before building it.
For example, you can use this to set a different url scheme for the alpha
or beta version of the app.

```ruby
update_url_schemes(path: "path/to/Info.plist", 
            url_schemes: ["com.myapp"])
```

### update_app_identifier

Update an app identifier by either setting `CFBundleIdentifier` or `PRODUCT_BUNDLE_IDENTIFIER`, depending on which is already in use.

```ruby
update_app_identifier(
  xcodeproj: 'Example.xcodeproj', # Optional path to xcodeproj, will use the first .xcodeproj if not set
  plist_path: 'Example/Info.plist', # Path to info plist file, relative to xcodeproj
  app_identifier: 'com.test.example' # The App Identifier
)
```

## Developer Portal

### [match](https://github.com/fastlane/match)

Check out [codesigning.guide](https://codesigning.guide) for more information about the concept of [match](https://github.com/fastlane/match).

`match` allows you to easily sync your certificates and profiles across your team using git. More information on [GitHub](https://github.com/fastlane/match).

```ruby
match(type: "appstore", app_identifier: "tools.fastlane.app")
match(type: "development", readonly: true)
```

### [sigh](https://github.com/KrauseFx/sigh)
This will generate and download your App Store provisioning profile. `sigh` will store the generated profile in the current folder.

```ruby
sigh
```

You can pass all options listed in `sigh --help` in `fastlane`:

```ruby
sigh(
  adhoc: true,
  force: true,
  filename: "myFile.mobileprovision"
)
```

See how [Wikpedia](https://github.com/fastlane/examples/blob/master/Wikipedia/Fastfile) uses `sigh` to automatically retrieve the latest provisioning profile.

### [PEM](https://github.com/KrauseFx/PEM)

This will generate a new push profile if necessary (the old one is about to expire).

Use it like this:

```ruby
pem
```

```ruby
pem(
  force: true, # create a new profile, even if the old one is still valid
  app_identifier: 'net.sunapps.9', # optional app identifier,
  save_private_key: true,
  new_profile: proc do |profile_path| # this block gets called when a new profile was generated
    puts profile_path # the absolute path to the new PEM file
    # insert the code to upload the PEM file to the server
  end
)
```

Use the `fastlane action pem` command to view all available options.

[Product Hunt](https://github.com/fastlane/examples/blob/master/ProductHunt/Fastfile) uses `PEM` to automatically create a new push profile for Parse.com if necessary before a release.

### [cert](https://github.com/KrauseFx/cert)

The `cert` action can be used to make sure to have the latest signing certificate installed. More information on the [`cert` project page](https://github.com/KrauseFx/cert).

```ruby
cert
```

`fastlane` will automatically pass the signing certificate to use to `sigh`.

You can pass all options listed in `sigh --help` in `fastlane`:

```ruby
cert(
  development: true,
  username: "user@email.com"
)
```

### [produce](https://github.com/KrauseFx/produce)

Create new apps on iTunes Connect and Apple Developer Portal. If the app already exists, `produce` will not do anything.

```ruby
produce(
  username: 'felix@krausefx.com',
  app_identifier: 'com.krausefx.app',
  app_name: 'MyApp',
  language: 'English',
  version: '1.0',
  sku: 123,
  team_name: 'SunApps GmbH' # Only necessary when in multiple teams.
)
```

[SunApps](https://github.com/fastlane/examples/blob/master/SunApps/Fastfile#L41-L49) uses `produce` to automatically generate new apps for new customers.

### register_devices
This will register iOS devices with the Developer Portal so that you can include them in your provisioning profiles.

This is an optimistic action, in that it will only ever add new devices to the member center, and never remove devices. If a device which has already been registered within the member center is not passed to this action, it will be left alone in the member center and continue to work.

The action will connect to the Apple Developer Portal using the username you specified in your `Appfile` with `apple_id`, but you can override it using the `username` option, or by setting the env variable `ENV['DELIVER_USER']`.

```ruby
# Simply provide a list of devices as a Hash
register_devices(
  devices: {
    'Luka iPhone 6' => '1234567890123456789012345678901234567890',
    'Felix iPad Air 2' => 'abcdefghijklmnopqrstvuwxyzabcdefghijklmn',
  }
)

# Alternatively provide a standard UDID export .txt file, see the Apple Sample (https://devimages.apple.com.edgekey.net/downloads/devices/Multiple-Upload-Samples.zip)
register_devices(
  devices_file: './devices.txt'
)

# Advanced
register_devices(
  devices_file: './devices.txt', # You must pass in either `devices_file` or `devices`.
  team_id: 'XXXXXXXXXX',         # Optional, if you're a member of multiple teams, then you need to pass the team ID here.
  username: 'luka@goonbee.com'   # Optional, lets you override the Apple Member Center username.
)
```

## Using git

### changelog_from_git_commits
This action turns your git commit history into formatted changelog text.

```ruby
# Collects commits since your last tag and returns a concatenation of their subjects and bodies
changelog_from_git_commits 

# Advanced options
changelog_from_git_commits(
  between: ['7b092b3', 'HEAD'], # Optional, lets you specify a revision/tag range between which to collect commit info
  pretty: '- (%ae) %s', # Optional, lets you provide a custom format to apply to each commit when generating the changelog text
  match_lightweight_tag: false # Optional, lets you ignore lightweight (non-annotated) tags when searching for the last tag
)
```

### ensure_git_branch
This action will check if your git repo is checked out to a specific branch. You may only want to make releases from a specific branch, so `ensure_git_branch` will stop a lane if it was accidentally executed on an incorrect branch.

```ruby
ensure_git_branch # defaults to `master` branch

ensure_git_branch(
  branch: 'develop'
)
```

### last_git_tag

Simple action to get the latest git tag

```ruby
last_git_tag
```

### git_branch

Quickly get the name of the branch you're currently in

```ruby
git_branch
```

### git_commit

To simply commit one file with a certain commit message use

```ruby
git_commit(path: "./version.txt",
        message: "Version Bump")
```

To commit several files with a certain commit message use

```ruby
git_commit(path: ["./version.txt", "./changelog.txt"]
        message: "Version Bump")
```

### ensure_git_status_clean
A sanity check to make sure you are working in a repo that is clean. Especially useful to put at the beginning of your Fastfile in the `before_all` block, if some of your other actions will touch your filesystem, do things to your git repo, or just as a general reminder to save your work. Also needed as a prerequisite for some other actions like `reset_git_repo`.

```ruby
ensure_git_status_clean
```

[Wikipedia](https://github.com/fastlane/examples/blob/master/Wikipedia/Fastfile) uses `ensure_git_status_clean` to make sure, no uncommited changes are deployed by `fastlane.

### commit_version_bump
This action will create a "Version Bump" commit in your repo. Useful in conjunction with `increment_build_number`.

It checks the repo to make sure that only the relevant files have changed, these are the files that `increment_build_number` (`agvtool`) touches:
- All .plist files
- The `.xcodeproj/project.pbxproj` file

Then commits those files to the repo.

Customise the message with the `:message` option, defaults to "Version Bump"

If you have other uncommitted changes in your repo, this action will fail. If you started off in a clean repo, and used the `ipa` and or `sigh` actions, then you can use the `clean_build_artifacts` action to clean those temporary files up before running this action.

```ruby
commit_version_bump

commit_version_bump(
  message: 'Version Bump',                    # create a commit with a custom message
  xcodeproj: './path/to/MyProject.xcodeproj', # optional, if you have multiple Xcode project files, you must specify your main project here
)
```

[Artsy](https://github.com/fastlane/examples/blob/master/Artsy/eidolon/Fastfile) uses `fastlane` to automatically commit the version bump, add a new git tag and push everything back to `master`.

### number_of_commits

You can use this action to get the number of commits of this repo. This is useful if you want to set the build number to the number of commits.

```ruby
build_number = number_of_commits
increment_build_number(build_number: build_number)
```

### add_git_tag
This will automatically tag your build with the following format: `<grouping>/<lane>/<prefix><build_number>`, where:

- `grouping` is just to keep your tags organised under one "folder", defaults to 'builds'
- `lane` is the name of the current fastlane lane
- `prefix` is anything you want to stick in front of the version number, e.g. "v"
- `build_number` is the build number, which defaults to the value emitted by the `increment_build_number` action

For example for build 1234 in the "appstore" lane it will tag the commit with `builds/appstore/1234`

```ruby
add_git_tag # simple tag with default values

add_git_tag(
  grouping: 'fastlane-builds',
  prefix: 'v',
  build_number: 123
)
```

Alternatively, you can specify your own tag. Note that if you do specify a tag, all other arguments are ignored.

```ruby
add_git_tag(
  tag: 'my_custom_tag',
)
```

[Artsy](https://github.com/fastlane/examples/blob/master/Artsy/eidolon/Fastfile) uses `fastlane` to automatically commit the version bump, add a new git tag and push everything back to `master`.

### git_pull

Executes a simple `git pull --tags` command

### push_to_git_remote
Lets you push your local commits to a remote git repo. Useful if you make local changes such as adding a version bump commit (using `commit_version_bump`) or a git tag (using 'add_git_tag') on a CI server, and you want to push those changes back to your canonical/main repo.

Tags will be pushed as well.

```ruby
push_to_git_remote # simple version. pushes 'master' branch to 'origin' remote

push_to_git_remote(
  remote: 'origin',         # optional, default: 'origin'
  local_branch: 'develop',  # optional, aliased by 'branch', default: 'master'
  remote_branch: 'develop', # optional, default is set to local_branch
  force: true,              # optional, default: false
)
```

[Artsy](https://github.com/fastlane/examples/blob/master/Artsy/eidolon/Fastfile) uses `fastlane` to automatically commit the version bump, add a new git tag and push everything back to `master`.

### push_git_tags

If you only want to push the tags and nothing else, you can use the `push_git_tags` action:

```ruby
push_git_tags
```

### reset_git_repo
This action will reset your git repo to a clean state, discarding any uncommitted and untracked changes. Useful in case you need to revert the repo back to a clean state, e.g. after the fastlane run.
Untracked files like `.env` will also be deleted, unless `:skip_clean` is true.

It's a pretty drastic action so it comes with a sort of safety latch. It will only proceed with the reset if either of these conditions are met:

- You have called the `ensure_git_status_clean` action prior to calling this action. This ensures that your repo started off in a clean state, so the only things that will get destroyed by this action are files that are created as a byproduct of the fastlane run.
- You call it with the `force: true` option, in which case "you have been warned".

Also useful for putting in your `error` block, to bring things back to a pristine state (again with the caveat that you have called `ensure_git_status_clean` before)

```ruby
reset_git_repo
reset_git_repo(force: true) # If you don't care about warnings and are absolutely sure that you want to discard all changes. This will reset the repo even if you have valuable uncommitted changes, so use with care!
reset_git_repo(skip_clean: true) # If you want 'git clean' to be skipped, thus NOT deleting untracked files like '.env'. Optional, defaults to false.

# You can also specify a list of files that should be resetted.
reset_git_repo(
  force: true,
  files: [
    "./file.txt"
  ])
```

[MindNode](https://github.com/fastlane/examples/blob/master/MindNode/Fastfile) uses this action to reset temporary changes of the project configuration after successfully building it.

### get_github_release

You can easily receive information about a specific release from GitHub.com

```ruby
release = get_github_release(url: "KrauseFx/fastlane", version: "1.0.0")
puts release['name']
```

To get a list of all available values run `fastlane action get_github_release`.

### import_from_git

Import another Fastfile from a remote git repository to use its lanes.

This is useful if you have shared lanes across multiple apps and you want to store the Fastfile in a remote git repository.

```ruby
import_from_git(
  url: 'git@github.com:KrauseFx/fastlane.git', # The url of the repository to import the Fastfile from.
  branch: 'HEAD', # The branch to checkout on the repository. Defaults to `HEAD`.
  path: 'fastlane/Fastfile' # The path of the Fastfile in the repository. Defaults to `fastlane/Fastfile`.
)
```

### last_git_commit

Get information about the last git commit, returns the author and the git message.

```ruby
commit = last_git_commit
crashlytics(notes: commit[:message])
puts commit[:author]
```

### create_pull_request

Create a new pull request. 

```ruby
create_pull_request(
  api_token: ENV['GITHUB_TOKEN'],
  repo: 'fastlane/fastlane',
  title: 'Amazing new feature',
  head: 'my-feature',           # optional, defaults to current branch name.
  base: 'master',               # optional, defaults to 'master'.
  body: 'Please pull this in!'  # optional
)
```

## Using mercurial

### hg_ensure_clean_status
Along the same lines as the [`ensure_git_status_clean`](#ensure_git_status_clean) action, this is a sanity check to ensure the working mercurial repo is clean. Especially useful to put at the beginning of your Fastfile in the `before_all` block.

```ruby
hg_ensure_clean_status
```

### hg_commit_version_bump
The mercurial equivalent of the [`commit_version_bump`](#commit_version_bump) git action. Like the git version, it is useful in conjunction with [`increment_build_number`](#increment_build_number).

It checks the repo to make sure that only the relevant files have changed, these are the files that `increment_build_number` (`agvtool`) touches:
- All .plist files
- The `.xcodeproj/project.pbxproj` file

Then commits those files to the repo.

Customise the message with the `:message` option, defaults to "Version Bump"

If you have other uncommitted changes in your repo, this action will fail. If you started off in a clean repo, and used the `ipa` and or `sigh` actions, then you can use the [`clean_build_artifacts`](#clean_build_artifacts) action to clean those temporary files up before running this action.

```ruby
hg_commit_version_bump

hg_commit_version_bump(
  message: 'Version Bump',                    # create a commit with a custom message
  xcodeproj: './path/to/MyProject.xcodeproj', # optional, if you have multiple Xcode project files, you must specify your main project here
)
```

### hg_add_tag
A simplified version of git action [`add_git_tag`](#add_git_tag). It adds a given tag to the mercurial repo.

Specify the tag name with the `:tag` option.

```ruby
hg_add_tag tag: version_number
```

### hg_push
The mercurial equivalent of [`push_to_git_remote`](#push_to_git_remote) — pushes your local commits to a remote mercurial repo. Useful when local changes such as adding a version bump commit or adding a tag are part of your lane’s actions.

```ruby
hg_push # simple version. pushes commits from current branch to default destination

hg_push(
  destination: 'ssh://hg@repohost.com/owner/repo', # optional
  force: true,                                     # optional, default: false
)
```

## Notifications

### [Slack](http://slack.com)
Create an Incoming WebHook and export this as `SLACK_URL`. Can send a message to **#channel** (by default), a direct message to **@username** or a message to a private group **group** with success (green) or failure (red) status.

```ruby
slack(
  message: "App successfully released!"
)

slack(
  message: "App successfully released!",
  channel: "#channel",  # Optional, by default will post to the default channel configured for the POST URL.
  success: true,        # Optional, defaults to true.
  payload: {            # Optional, lets you specify any number of your own Slack attachments.
    'Build Date' => Time.new.to_s,
    'Built by' => 'Jenkins',
  },
  default_payloads: [:git_branch, :git_author], # Optional, lets you specify a whitelist of default payloads to include. Pass an empty array to suppress all the default payloads. Don't add this key, or pass nil, if you want all the default payloads. The available default payloads are: `lane`, `test_result`, `git_branch`, `git_author`, `last_git_commit`.
  attachment_properties: { # Optional, lets you specify any other properties available for attachments in the slack API (see https://api.slack.com/docs/attachments). This hash is deep merged with the existing properties set using the other properties above. This allows your own fields properties to be appended to the existings fields that were created using the `payload` property for instance.
    thumb_url: 'http://example.com/path/to/thumb.png',
    fields: [{
      title: 'My Field',
      value: 'My Value',
      short: true
    }]
  }
)
```

Take a look at the [example projects](https://github.com/fastlane/examples) of how you can use the slack action, for example the [MindNode configuration](https://github.com/fastlane/examples/blob/master/MindNode/Fastfile).

### [Mailgun](http://www.mailgun.com)
Send email notifications right from `fastlane` using [Mailgun](http://www.mailgun.com).

```ruby
ENV['MAILGUN_SANDBOX_POSTMASTER'] ||= "MY_POSTMASTER"
ENV['MAILGUN_APIKEY'] = "MY_API_KEY"
ENV['MAILGUN_APP_LINK'] = "MY_APP_LINK"

mailgun(
  to: "fastlane@krausefx.com",
  success: true,
  message: "This is the mail's content"
)

or

mailgun(
  postmaster: "MY_POSTMASTER",
  apikey: "MY_API_KEY",
  to: "DESTINATION_EMAIL",
  success: true,
  message: "Mail Body",
  app_link: "http://www.myapplink.com",
  ci_build_link: "http://www.mycibuildlink.com"
)
```

### [HipChat](http://www.hipchat.com/)
Send a message to **room** (by default) or a direct message to **@username** with success (green) or failure (red) status.

```ruby
  ENV["HIPCHAT_API_TOKEN"] = "Your API token"
  ENV["HIPCHAT_API_VERSION"] = "1 for API version 1 or 2 for API version 2"

  hipchat(
    message: "App successfully released!",
    message_format: "html", # or "text", defaults to "html"
    channel: "Room or @username",
    from: "sender name", defaults to "fastlane"
    success: true
  )
```

### [Typetalk](https://typetalk.in/)
Send a message to **topic** with success (:smile:) or failure (:rage:) status.
[Using Bot's Typetalk Token](https://developer.nulab-inc.com/docs/typetalk/auth#tttoken)

```ruby
  typetalk(
    message: "App successfully released!",
    note_path: 'ChangeLog.md',
    topicId: 1,
    success: true,
    typetalk_token: 'Your Typetalk Token'
  )
```


### [ChatWork](http://www.chatwork.com/)
Post a message to a **group chat**.

[How to authenticate ChatWork API](http://developer.chatwork.com/ja/authenticate.html)

```ruby
  ENV["CHATWORK_API_TOKEN"] = "Your API token"

  chatwork(
    message: "App successfully released!",
    roomid: 12345,
    success: true
  )
```

### Notification
Display a notification using the OS X notification centre. Uses [terminal-notifier](https://github.com/alloy/terminal-notifier).

```ruby
  notification(subtitle: "Finished Building", message: "Ready to upload...")
```

[ByMyEyes](https://github.com/fastlane/examples/blob/master/BeMyEyes/Fastfile) uses the `notify` action to show a success message after `fastlane` finished executing.

### [Testmunk](http://testmunk.com)
Run your functional tests on real iOS devices over the cloud (for free on an iPod). With this simple [testcase](https://github.com/testmunk/TMSample/blob/master/testcases/smoke/smoke_features.zip) you can ensure your app launches and there is no crash at launch. Tests can be extended with [Testmunk's library](http://docs.testmunk.com/en/latest/steps.html) or custom steps. More details about this action can be found in [`testmunk.rb`](https://github.com/KrauseFx/fastlane/blob/master/lib/fastlane/actions/testmunk.rb).

```ruby
ENV['TESTMUNK_EMAIL'] = 'email@email.com'
# Additionally, you have to set TESTMUNK_API, TESTMUNK_APP and TESTMUNK_IPA
testmunk
```

### [Podio](http://podio.com)
Creates an item within your Podio app. In case an item with the given identifying value already exists within your Podio app, it updates that item. To find out how to get your authentication credentials see [Podio API documentation](https://developers.podio.com). To find out how to get your identifying field (external ID) and general info about Podio item see [tutorials](https://developers.podio.com/examples/items). 

```ruby
ENV["PODIO_ITEM_IDENTIFYING_FIELD"] = "String specifying the field key used for identification of an item"

podio_item(
  identifying_value: "Your unique value",
  other_fields: {
    "field1" => "fieldValue",
    "field2" => "fieldValue2"
  }
)
```
To see all environment values, please run ```fastlane action podio_item```.

## Other

### update_fastlane

This action will look at all installed fastlane tools and update them to the next available minor version - major version updates will not be performed automatically, as they might include breaking changes. If an update was performed, fastlane will be restarted before the run continues.

If you are using rbenv or rvm, everything should be good to go. However, if you are using the system's default ruby, some additional setup is needed for this action to work correctly. In short, fastlane needs to be able to access your gem library without running in `sudo` mode.

The simplest possible fix for this is putting the following lines into your `~/.bashrc` or `~/.zshrc` file:

```bash
export GEM_HOME=~/.gems
export PATH=$PATH:~/.gems/bin
```

After the above changes, restart your terminal, then run `mkdir $GEM_HOME` to create the new gem directory. After this, you're good to go!

Recommended usage of the `update_fastlane` action is at the top of the `before_all` block, before running any other action:

```ruby
before_all do
  update_fastlane

  cocoapods
  increment_build_number
  ...
end
```

### sonar

This action will execute `sonar-runner` to run SonarQube analysis on your source code. 

```ruby
sonar(
  project_key: "name.gretzki.awesomeApp",
  project_version: "1.0",
  project_name: "iOS - AwesomeApp",
  sources_path: File.expand_path("../AwesomeApp")
)
```
It can process unit test results if formatted as junit report as shown in [xctest](#xctest) action. It can also integrate coverage reports in Cobertura format, which can be transformed into by [slather](#slather) action.

## Misc

### appledoc

Generate Apple-like source code documentation from specially formatted source code comments.

```ruby
appledoc(
  project_name: "MyProjectName",
  project_company: "Company Name",
  input: "MyProjectSources",
  ignore: [
    'ignore/path/1',
    'ingore/path/2'
  ],
  options: "--keep-intermediate-files --search-undocumented-doc",
  warnings: "--warn-missing-output-path --warn-missing-company-id"
)
```
Use `appledoc --help` to see the list of all command line options.

### download

Download a file from a remote server (e.g. JSON file)

```ruby
data = download(url: "https://host.com/api.json")

# Print information
puts data["users"].first["name"]

# Iterate
data["users"].each do |user|
  puts user["name"]
end
```

### version_get_podspec

To receive the current version number from your `.podspec` file use

```ruby
version = version_get_podspec(path: "TSMessages.podspec")
```

### version_bump_podspec

To increment the version number of your `.podspec` use

```ruby
version = version_bump_podspec(path: "TSMessages.podspec", bump_type: "patch")
# or
version = version_bump_podspec(path: "TSMessages.podspec", version_number: "1.4")
```

### get_info_plist_value

Get a value from a plist file, which can be used to fetch the app identifier and more information about your app

```ruby
identifier = get_info_plist_value(path: './Info.plist', key: 'CFBundleIdentifier')
puts identifier # => com.krausefx.app
```

### set_info_plist_value

Set a value of a plist file. You can use this action to update the bundle identifier of your app

```ruby
set_info_plist_value(path: './Info.plist', key: 'CFBundleIdentifier', value: "com.krausefx.app.beta")
```

### say

To speak out a text

```ruby
say "I can speak"
```

### clipboard

You can store a string in the clipboard running

```ruby
clipboard(value: "https://github.com/KrauseFx/fastlane")
```

This can be used to store some generated URL or value for easy copy & paste (e.g. the download link):

```ruby
clipboard(value: lane_context[SharedValues::HOCKEY_DOWNLOAD_LINK])
```

### is_ci?

Is the current run being executed on a CI system, like Jenkins or Travis?

```ruby
if is_ci?
  puts "I'm a computer"
else
  say "Hi Human!"
end
```

### verify_pod_keys

Runs a check against all keys specified in your Podfile to make sure they're more than a single character long. This is to ensure you don't deploy with stubbed keys.

```ruby
verify_pod_keys
```

Will raise an error if any key is empty or a single character.

### read_podspec

Loads the specified (or the first found) podspec in the folder as JSON, so that you can inspect its `version`, `files` etc. This can be useful when basing your release process on the version string only stored in one place - in the podspec. As one of the first steps you'd read the podspec and its version and the rest of the workflow can use that version string (when e.g. creating a new git tag or a GitHub Release).

```ruby
spec = read_podspec
version = spec['version']
puts "Using Version #{version}"
```

This will find the first podspec in the folder. You can also pass in the specific podspec path.

```ruby
spec = read_podspec(path: "./XcodeServerSDK.podspec")
```

### pod_push

Push a Podspec to Trunk or a private repository

```ruby
# If no path is supplied then Trunk will attempt to find the first Podspec in the current directory.
pod_push

# Alternatively, supply the Podspec file path
pod_push(path: 'TSMessages.podspec')

# You may also push to a private repo instead of Trunk
pod_push(path: 'TSMessages.podspec', repo: 'MyRepo')
```

### clean_cocoapods_cache

Cleanup the Cocoapods cache.

```ruby
# Clean entire cocoapods cache.
clean_cocoapods_cache

# Alternatively, supply the name of pod to be removed from cache.
clean_cocoapods_cache(name: 'CACHED POD')
```

### prompt

You can use `prompt` to ask the user for a value or to just let the user confirm the next step.
This action also supports multi-line inputs using the `multi_line_end_keyword` option.

```ruby
changelog = prompt(text: "Changelog: ")
```

```ruby
changelog = prompt(
  text: "Changelog: ",
  multi_line_end_keyword: "END"
)

hockey(notes: changelog)
```

### backup_file

This action backs up your file to `[path].back`.

```ruby
# copies `file` to `/path/to/file.back`
backup_file(path: '/path/to/file')
```

### restore_file

This action restores a file previously backed up by the `backup_file` action.

```ruby
# copies `file.back` to '/path/to/file'
restore_file(path: '/path/to/file')
```

### backup_xcarchive

Save your [zipped] xcarchive elsewhere from default path.

```ruby
backup_xcarchive(
  xcarchive: '/path/to/file.xcarchive', # Optional if you use the `xcodebuild` action
  destination: '/somewhere/else/file.xcarchive', # Where the backup should be created
  zip: false, # Enable compression of the archive. Defaults to `true`.
  versioned: true # Create a versioned (date and app version) subfolder where to put the archive. Default value `true`
)
```

### debug

Print out an overview of the lane context values.

```ruby
debug
```

### dotgpg_environment

Reads in production secrets set in a dotgpg file and puts them in ENV.

```ruby
dotgpg_environment(dotgpg_file: './path/to/gpgfile')
```

### update_info_plist

Update an `Info.plist` with a bundle identifier and display name.

```ruby
update_info_plist(
  xcodeproj: '/path/to/Project.xcodeproj', # Optional. Will pick the first `xcodeproj` in the directory if left blank
  plist_path: '/path/to/Info.plist', # Path to the info plist file
  app_identifier: 'com.example.newapp', # Optional. The new App Identifier of your app
  display_name: 'MyNewApp' # Optional. The new Display Name of your app
)
```

### install_xcode_plugin

Install an Xcode plugin for the current user

```ruby
install_xcode_plugin(url: 'https://github.com/contentful/ContentfulXcodePlugin/releases/download/0.5/ContentfulPlugin.xcplugin.zip')
```<|MERGE_RESOLUTION|>--- conflicted
+++ resolved
@@ -766,24 +766,6 @@
 )
 ```
 
-<<<<<<< HEAD
-### [Tryouts.io](https://tryouts.io/)
-
-Upload your Android or iOS build to [Tryouts.io](https://tryouts.io/)
-
-```ruby
-tryouts(
-  api_token: "...",
-  app_identifier: "application-hash",
-  build_file: "test.ipa",
-)
-```
-
-Additionally you can specify `status`, `notify` and `notes_path` or `notes`.
-
-For more information about the available options, check out `fastlane action tryouts` or head over to [Tryouts Documentation](http://tryouts.readthedocs.org/en/latest/releases.html#create-release) for our complete API docs.
-
-=======
 ### [appaloosa](https://www.appaloosa-store.com)
 ​
 Upload your ipa or apk to your private store on Appaloosa.
@@ -805,7 +787,22 @@
   )
 ```
 
->>>>>>> a9ccffde
+### [Tryouts.io](https://tryouts.io/)
+
+Upload your Android or iOS build to [Tryouts.io](https://tryouts.io/)
+
+```ruby
+tryouts(
+  api_token: "...",
+  app_identifier: "application-hash",
+  build_file: "test.ipa",
+)
+```
+
+Additionally you can specify `status`, `notify` and `notes_path` or `notes`.
+
+For more information about the available options, check out `fastlane action tryouts` or head over to [Tryouts Documentation](http://tryouts.readthedocs.org/en/latest/releases.html#create-release) for our complete API docs.
+
 ## Modifying Project
 
 ### [increment_build_number](https://developer.apple.com/library/ios/qa/qa1827/_index.html)
