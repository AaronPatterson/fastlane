--- conflicted
+++ resolved
@@ -21,17 +21,10 @@
   spec.test_files    = spec.files.grep(%r{^(test|spec|features)/})
   spec.require_paths = ["lib"]
 
-<<<<<<< HEAD
   spec.add_dependency 'fastlane_core', '>= 0.9.2' # all shared code and dependencies
-  spec.add_dependency 'spaceship', '>= 0.1.0' # iTunes Connect communication
+  spec.add_dependency 'spaceship', '>= 0.1.2' # iTunes Connect communication
   spec.add_dependency 'credentials_manager', '>= 0.3.0'
-  
-=======
-  spec.add_dependency "fastlane_core", ">= 0.7.2" # all shared code and dependencies
-  spec.add_dependency "spaceship", ">= 0.1.0" # iTunes Connect communication
-  spec.add_dependency "credentials_manager", ">= 0.3.0"
 
->>>>>>> 21a86597
   # Development only
   spec.add_development_dependency "bundler"
   spec.add_development_dependency "rake"
