## deliver migration guide to 1.0

### Why breaking changes?

Originally `deliver` was designed to be "The Continuous Delivery tool for iOS". With the introduction of [fastlane](https://fastlane.tools) many things have changed. It was time for a big rewrite for `deliver`, which is one of the most popular tools of the [fastlane toolchain](https://fastlane.tools).

### What do I have to do to get my setup working again?

In general, check out the latest documentation for the [Deliverfile](https://github.com/KrauseFx/deliver/blob/master/Deliverfile.md).

With 1.0 the app will not be submitted to Review by default. You can use the `deliver --submit_for_review` to submit after the upload.

#### Standard Setups (one app)

The easiest way is to remove the existing `Deliverfile` (which is probably almost empty anyway) and clear the `metadata` folder and run `deliver init`, so that `deliver` creates everything in the new format for you.

#### Advanced Setups

To manually migrate setups (especially if you make heavy use of the `Deliverfile`):

<<<<<<< HEAD
Make sure to adapt the paths to include the `fastlane` directory (if necessary).

**The following options have been removed from the `Delivefile`:**
=======
**The following options have been removed from the `Deliverfile`:**
>>>>>>> 94792113

Removed     | Use instead              | Note
---------|-----------------|------------------------------------------------------------
`beta_ipa` | |
`success`| [fastlane](https://fastlane.tools) |
`error` | [fastlane](https://fastlane.tools) |
`email` | `username` |
`apple_id` |  `app` | use `app_identifier` to specify the bundle identifier instead
`version` | `app_version` | is usually automatically detected
`default_language` | | 
`config_json_folder` | | No more support for JSON based configuration
`hide_transporter` | | This might be implemented at a later point
`primary_subcategories` | `primary_first_sub_category` and `primary_second_sub_category` |
`secondary_subcategories` | `secondary_first_sub_category` and `secondary_second_sub_category` |

**The following options have been changed:**

From     | To              | Note
---------|-----------------|------------------------------------------------------------
`title`  | `name` | requires `name({ "en-US" => "App name" })`
`changelog` | `release_notes`
`keywords` |   | requires a simple string instead of arrays
`ratings_config_path` | `app_rating_config_path` | [New Format](https://github.com/KrauseFx/deliver/blob/master/Deliverfile.md#app_rating_config_path)
`submit_further_information` | `submission_information` | [New Format](https://github.com/KrauseFx/deliver/blob/feature/spaceship/Deliverfile.md#submission_information)

**The following commands have been removed:**

Removed                   | Use instead
--------------------------|------------------------------------------------------------
`deliver testflight` | [pilot](https://github.com/fastlane/pilot)
`testflight` | [pilot](https://github.com/fastlane/pilot)

**The following codes/values have been changed:**

Changed                   | &nbsp;
--------------------------|------------------------
Language Codes | [Reference.md](https://github.com/KrauseFx/deliver/blob/master/Reference.md)
Age Rating | [Reference.md](https://github.com/KrauseFx/deliver/blob/master/Reference.md)
App Categories | [Reference.md](https://github.com/KrauseFx/deliver/blob/master/Reference.md)

### What's different now? :recycle: 

<img width="154" alt="screenshot 2015-09-26 21 47 35" src="https://cloud.githubusercontent.com/assets/869950/10121262/38e52e02-6498-11e5-8269-bf5d63ca698a.png">


- `deliver` now uses [spaceship](https://spaceship.airforce) to communicate with . This has *huge* advantages over the old way, which means `deliver` is now much faster and more stable :rocket: 
- Removed a lot of legacy code. Did you know `deliver` is now one year old? A lot of things have changed since then
- Improved the selection of the newly uploaded build and waiting for processing to be finished, which is possible thanks to `spaceship`
- Updating the app metadata and uploading of the screenshots now happen using `spaceship` instead of the iTunes Transporter, which means changes will immediately visible after running `deliver` :sparkles: 
- Removed the `deliver beta` and `testflight` commands, as there is now a dedicated tool called [pilot](https://github.com/fastlane/pilot)
- All parameters are now in the config system, which means you can pass values using the `Deliverfile`, from within your `Fastfile` or as command line parameter
<img width="500" alt="screenshot 2015-09-26 21 57 15" src="https://cloud.githubusercontent.com/assets/869950/10121297/c6ea1c7a-6499-11e5-8d2b-301f86faacf0.png">
- The preview doesn't highlight changes with blue any more
- Screenshot are uploaded every time. This is on the [next-tasks list](https://github.com/KrauseFx/deliver/issues/353)

If you run into any issues with the new version of `deliver` please submit an issue on GitHub.<|MERGE_RESOLUTION|>--- conflicted
+++ resolved
@@ -18,13 +18,9 @@
 
 To manually migrate setups (especially if you make heavy use of the `Deliverfile`):
 
-<<<<<<< HEAD
 Make sure to adapt the paths to include the `fastlane` directory (if necessary).
 
-**The following options have been removed from the `Delivefile`:**
-=======
 **The following options have been removed from the `Deliverfile`:**
->>>>>>> 94792113
 
 Removed     | Use instead              | Note
 ---------|-----------------|------------------------------------------------------------
